import torch
from pytorch_lightning import LightningModule
import numpy as np
from torch import optim, nn
from torch.nn import functional as F
from .. import compute_class_weights, convert_to_labels
from typing import List, Callable, Union, Any, TypeVar, Tuple
from torchvision.models import resnet18, resnet50, resnet34

Tensor = TypeVar('torch.tensor')
class BaseClassifier(LightningModule):
    def __init__(self, 
                 lr: float = 0.0005, 
                 wd: float = 0.0001,
                 momentum: float = 0.9):
        super().__init__()

        self.lr = lr
        self.wd = wd
        self.momentum = momentum
        self.loss = torch.nn.CrossEntropyLoss()

        ## subclasses should define self.clf1, self.clf2 classifiers for each modality in their init

    def forward(self, x1, x2):
        ## x1, x2 are different views of the scene
        logits_1 = self.clf1(x1)
        logits_2 = self.clf2(x2)
        return logits_1, logits_2
    
    def training_step(self, batch, batch_idx):
        ## dataloaders should yield modalities x1, x2 and label y 
        x1, x2, y = batch
        logits_1, logits_2 = self(x1, x2)
        loss_1 = self.loss(logits_1, y)
        loss_2 = self.loss(logits_2, y)
        self.log("train loss 1", loss_1)
        self.log("train loss 2", loss_2)
        return {"loss": loss_1 + loss_2,
                "md1_loss": loss_1,
                "md2_loss": loss_2}
    
    def validation_step(self, batch, batch_idx):
        ## we only use validation to see how the classifier is doing 
        loss_dict = self.training_step(batch, batch_idx)
        self.log("val loss 1", loss_dict["md1_loss"])
        self.log("val loss 2", loss_dict["md2_loss"])

    def on_validation_epoch_end(self): 
        pass

    def test_step(self, batch, batch_idx):
        ## we only use test to see how the classifier is doing 
        loss_dict = self.training_step(batch, batch_idx)
        self.log("test loss 1", loss_dict["md1_loss"])
        self.log("test loss 2", loss_dict["md2_loss"])

    def on_test_epoch_end(self):
        pass

    def setup(self, stage:str):
        ## placeholders to compute matching metrics on the fly
        labels = self.trainer.datamodule.labels # type: ignore[attr-defined]
        num_classes, class_weights = compute_class_weights(labels)
        self.loss = torch.nn.CrossEntropyLoss(weight = torch.from_numpy(class_weights).float())

    def on_train_epoch_end(self):
        pass

    def configure_optimizers(self):
        optimizer = optim.SGD(self.parameters(), lr = self.lr, weight_decay = self.wd, momentum = self.momentum)
        scheduler = optim.lr_scheduler.OneCycleLR(optimizer, max_lr = self.lr, total_steps = self.trainer.max_epochs, pct_start = 0.1)
        return [optimizer], [{"scheduler": scheduler, "interval": "epoch"}]
    
class BaseVAEModule(LightningModule):
    def __init__(self, 
                 lr: float = 0.0001, 
                 wd: float = 0.00001,
                 momentum: float = 0.8,
                 lamb: float = 0.0000000001,
                 alpha: float = 1,
                 beta: float = 0):
        super().__init__()

        self.lr = lr
        self.wd = wd
        self.momentum = momentum
        self.lamb = lamb
        self.alpha = alpha
        self.beta = beta

        ## subclasses should define self.model1, model2 VAEs for each modality in their init
        ## vaes should have attribute self.model1.latent_dim

    def forward(self, x1, x2):
        ## x1, x2 are different views of the scene
        ## primarily used for forward call in callbacks
        latent_1 = self.model1(x1)[1]  ## pick out latent 
        latent_2 = self.model2(x2)[1] 
        return latent_1, latent_2
    
    def training_step(self, batch, batch_idx):
        ## dataloaders should yield modalities x1, x2 and label y 
        x1 = batch[0]
        x2 = batch[1]
        y = batch[2]
        VAE_1_output = self.model1(x1)
        VAE_2_output = self.model2(x2)
        ### unpack
        recon_1, z_1, mu_1, log_var_1 = VAE_1_output
        recon_2, z_2, mu_2, log_var_2 = VAE_2_output
        loss_1 = self.loss_function(recon_1, x1, mu_1, log_var_1)
        loss_2 = self.loss_function(recon_2, x2, mu_2, log_var_2)
        
        x1_labels = torch.zeros(x1.size(0),).long().to("cuda")
        x2_labels = torch.ones(x2.size(0),).long().to("cuda")

        x1_scores_clf = self.clf(z_1)
        x2_scores_clf = self.clf(z_2)

        x1_scores_condclf = self.condclf(z_1)
        x2_scores_condclf = self.condclf(z_2)

        for key in loss_1:
            self.log(f"{key} Model 1", loss_1[key])
            self.log(f"{key} Model 2", loss_2[key])
        
        loss_clf = 0.5 * (self.CE(x1_scores_clf, x1_labels) + self.CE(x2_scores_clf, x2_labels))
        loss_condclf = 0.5 * (self.CE_Cond(x1_scores_condclf, y) + self.CE_Cond(x2_scores_condclf, y))

        self.log("Modality Classifier Loss", loss_clf)
        self.log("Label Classifier Loss", loss_condclf)

        loss = loss_1["vae_loss"] + loss_2["vae_loss"] + self.alpha * loss_clf + self.beta * loss_condclf

        self.log("VAE Total Training Loss", loss)

        return {"loss": loss,
                "md1_loss": loss_1["vae_loss"],
                "md2_loss": loss_2["vae_loss"]}

    ## taken from ## adapted from https://github.com/AntixK/PyTorch-VAE/blob/master/models/vanilla_vae.py    
    def loss_function(self, 
                      recons,
                      input,
                      mu,
                      log_var) -> dict:
        """
        Computes the VAE loss function.
        KL(N(\mu, \sigma), N(0, 1)) = \log \frac{1}{\sigma} + \frac{\sigma^2 + \mu^2}{2} - \frac{1}{2}
        :param args:
        :param kwargs:
        :return:
        """

        recons_loss = F.mse_loss(recons, input)

        kld_loss = torch.mean(-0.5 * torch.sum(1 + log_var - mu ** 2 - log_var.exp(), dim = 1), dim = 0)
        print(self.lamb)
        loss = recons_loss + self.lamb * kld_loss
        return {'vae_loss': loss, 'Reconstruction_Loss':recons_loss, 'KLD':-kld_loss}

    
    def validation_step(self, batch, batch_idx):
        ## we only use validation to see how the classifier is doing 
        loss_dict = self.training_step(batch, batch_idx)
        self.log("val vae loss 1", loss_dict["md1_loss"])
        self.log("val vae loss 2", loss_dict["md2_loss"])

    def on_validation_epoch_end(self): 
        pass

    def test_step(self, batch, batch_idx):
        ## we only use test to see how the classifier is doing 
        loss_dict = self.training_step(batch, batch_idx)
        self.log("test loss 1", loss_dict["md1_loss"])
        self.log("test loss 2", loss_dict["md2_loss"])

    def on_test_epoch_end(self):
        pass

    def setup(self, stage:str):
        ## placeholders to compute matching metrics on the fly
        labels = self.trainer.datamodule.labels # type: ignore[attr-defined]
        num_classes, class_weights = compute_class_weights(labels)
        self.CE_Cond = torch.nn.CrossEntropyLoss()  # torch.nn.CrossEntropyLoss(weight = torch.from_numpy(class_weights).float())
        self.CE = torch.nn.CrossEntropyLoss()

        ## taken from caroline's paper
        
        self.condclf = nn.Sequential(
            nn.Linear(self.model1.latent_dim, num_classes),
        )

        self.clf = nn.Sequential(
            nn.Linear(self.model1.latent_dim, 1024),
            nn.ReLU(inplace=True),
            nn.Linear(1024, 1024),
            nn.ReLU(inplace=True),
            nn.Linear(1024, 1024),
            nn.ReLU(inplace=True),
            nn.Linear(1024,2) ## 2 is number of modalities
        )


    def on_train_epoch_end(self):
        pass

    def configure_optimizers(self):
        ## change to adam 
        optimizer = optim.SGD(self.parameters(), lr = self.lr, weight_decay = self.wd, momentum = self.momentum)
        scheduler = optim.lr_scheduler.OneCycleLR(optimizer, max_lr = self.lr, total_steps = self.trainer.max_epochs, pct_start = 0.1)
        return [optimizer], [{"scheduler": scheduler, "interval": "epoch"}]
    
class GEXADTVAEModule(BaseVAEModule):
    def __init__(self,
                 **kwargs
                 ):
        super().__init__(**kwargs)
        self.model1 = GEXADTVAE(input_dim = 134)  ## adt
        self.model2 = GEXADTVAE(input_dim = 200)  ## GEX PCA

class ImageVAEModule(BaseVAEModule):
    def __init__(self,
                 **kwargs
                 ):
        super().__init__(**kwargs)
        self.model1 = VanillaVAE()  ## View 1
        self.model2 = VanillaVAE()  ## View 2

## adapted from https://github.com/AntixK/PyTorch-VAE/blob/master/models/vanilla_vae.py    
class VanillaVAE(nn.Module):
    def __init__(self,
                 in_channels: int = 3,
                 latent_dim: int = 512,
                 hidden_dims: List = None
                 ) -> None:
        super(VanillaVAE, self).__init__()

        self.latent_dim = latent_dim

        modules = []
        if hidden_dims is None:
            hidden_dims = [32, 64, 128, 256, 512]

        # Build Encoder
        for h_dim in hidden_dims:
            modules.append(
                nn.Sequential(
                    nn.Conv2d(in_channels, out_channels=h_dim,
                              kernel_size= 3, stride= 2, padding  = 1),
                    nn.BatchNorm2d(h_dim),
                    nn.LeakyReLU())
            )
            in_channels = h_dim

        self.encoder = nn.Sequential(*modules)
        self.fc_mu = nn.Linear(hidden_dims[-1] * 4 * 4, latent_dim)
        self.fc_var = nn.Linear(hidden_dims[-1] * 4 * 4, latent_dim)
        # self.base_model = resnet18(pretrained=True) 
        # self.feat_layers= list(self.base_model.children())[:-1]
        # self.encoder = nn.Sequential(*self.feat_layers)
        # self.fc_mu = nn.Linear(512, latent_dim)
        # self.fc_var = nn.Linear(512, latent_dim)
        # 
        # Build Decoder
        modules = []

        self.decoder_input = nn.Linear(latent_dim, hidden_dims[-1] * 4 * 4)

        hidden_dims.reverse()

        for i in range(len(hidden_dims) - 1):
            modules.append(
                nn.Sequential(
                    nn.ConvTranspose2d(hidden_dims[i],
                                       hidden_dims[i + 1],
                                       kernel_size=3,
                                       stride = 2,
                                       padding=1,
                                       output_padding=1),
                    nn.BatchNorm2d(hidden_dims[i + 1]),
                    nn.LeakyReLU())
            )

        self.decoder = nn.Sequential(*modules)

        self.final_layer = nn.Sequential(
                            nn.ConvTranspose2d(hidden_dims[-1],
                                               hidden_dims[-1],
                                               kernel_size=3,
                                               stride=2,
                                               padding=1,
                                               output_padding=1),
                            nn.BatchNorm2d(hidden_dims[-1]),
                            nn.LeakyReLU(),
                            nn.Conv2d(hidden_dims[-1], out_channels= 3,
                                      kernel_size= 3, padding= 1),
<<<<<<< HEAD
                            nn.Sigmoid())  ## our images are [0,1]
=======
                            nn.Tanh())  ## (3 x 128 x 128) 
>>>>>>> 42706249

    def encode(self, input: Tensor) -> List[Tensor]:
        """
        Encodes the input by passing through the encoder network
        and returns the latent codes.
        :param input: (Tensor) Input tensor to encoder [N x C x H x W]
        :return: (Tensor) List of latent codes
        """
        result = self.encoder(input)
        result = torch.flatten(result, start_dim=1)
        # Split the result into mu and var components
        # of the latent Gaussian distribution
        mu = self.fc_mu(result)
        log_var = self.fc_var(result)

        return [mu, log_var]

    def decode(self, z: Tensor) -> Tensor:
        """
        Maps the given latent codes
        onto the image space.
        :param z: (Tensor) [B x D]
        :return: (Tensor) [B x C x H x W]
        """
        result = self.decoder_input(z) ## 
        result = result.view(-1, 512, 4, 4)
        result = self.decoder(result)
        result = self.final_layer(result)
        return result

    def reparameterize(self, mu: Tensor, logvar: Tensor) -> Tensor:
        """
        Reparameterization trick to sample from N(mu, var) from
        N(0,1).
        :param mu: (Tensor) Mean of the latent Gaussian [B x D]
        :param logvar: (Tensor) Standard deviation of the latent Gaussian [B x D]
        :return: (Tensor) [B x D]
        """
        std = torch.exp(0.5 * logvar)
        eps = torch.randn_like(std)
        return eps * std + mu

    def forward(self, input: Tensor, **kwargs) -> List[Tensor]:
        mu, log_var = self.encode(input)
        z = self.reparameterize(mu, log_var)
        return  [self.decode(z), z, mu, log_var]
    
    def sample(self,
               num_samples:int,
               current_device: int, **kwargs) -> Tensor:
        """
        Samples from the latent space and return the corresponding
        image space map.
        :param num_samples: (Int) Number of samples
        :param current_device: (Int) Device to run the model
        :return: (Tensor)
        """
        z = torch.randn(num_samples,
                        self.latent_dim)

        z = z.to(current_device)

        samples = self.decode(z)
        return samples

    def generate(self, x: Tensor, **kwargs) -> Tensor:
        """
        Given an input image x, returns the reconstructed image
        :param x: (Tensor) [B x C x H x W]
        :return: (Tensor) [B x C x H x W]
        """

        return self.forward(x)[0]
    
class GEXADTVAE(VanillaVAE):
    def __init__(self,
                 input_dim: int,
                 latent_dim: int = 128,
                 n_hidden: int = 1024,
                 ) -> None:
        super().__init__()
        self.latent_dim = latent_dim

        ## taken from carolines group
                     
        self.encoder = nn.Sequential(nn.Linear(input_dim, n_hidden),
                                nn.ReLU(inplace=True),
                                nn.BatchNorm1d(n_hidden),
                                nn.Linear(n_hidden, n_hidden),
                                nn.BatchNorm1d(n_hidden),
                                nn.ReLU(inplace=True),
                                nn.Linear(n_hidden, n_hidden),
                                nn.BatchNorm1d(n_hidden),
                                nn.ReLU(inplace=True),
                                nn.Linear(n_hidden, n_hidden),
                                nn.BatchNorm1d(n_hidden),
                                nn.ReLU(inplace=True),
                                nn.Linear(n_hidden, n_hidden),
                                )

        self.fc1 = nn.Linear(n_hidden, latent_dim)
        self.fc2 = nn.Linear(n_hidden, latent_dim)

        self.decoder = nn.Sequential(nn.Linear(latent_dim, n_hidden),
                                     nn.ReLU(inplace=True),
                                     nn.BatchNorm1d(n_hidden),
                                     nn.Linear(n_hidden, n_hidden),
                                     nn.BatchNorm1d(n_hidden),
                                     nn.ReLU(inplace=True),
                                     nn.Linear(n_hidden, n_hidden),
                                     nn.BatchNorm1d(n_hidden),
                                     nn.ReLU(inplace=True),
                                     nn.Linear(n_hidden, n_hidden),
                                     nn.BatchNorm1d(n_hidden),
                                     nn.ReLU(inplace=True),
                                     nn.Linear(n_hidden, input_dim),
                                    )
    

    def encode(self, input: Tensor) -> List[Tensor]:
        """
        Encodes the input by passing through the encoder network
        and returns the latent codes.
        :param input: (Tensor) Input tensor to encoder [N x C x H x W]
        :return: (Tensor) List of latent codes
        """
        result = self.encoder(input)
        result = torch.flatten(result, start_dim=1)
        # Split the result into mu and var components
        # of the latent Gaussian distribution
        mu = self.fc1(result)
        log_var = self.fc2(result)

        return [mu, log_var]

    def decode(self, z: Tensor) -> Tensor:
        """
        Maps the given latent codes
        onto the image space.
        :param z: (Tensor) [B x D]
        :return: (Tensor) [B x C x H x W]
        """
        result = self.decoder(z)
        return result

    def forward(self, input: Tensor, **kwargs) -> List[Tensor]:
        mu, log_var = self.encode(input)
        z = self.reparameterize(mu, log_var)
        return  [self.decode(z), z, mu, log_var]<|MERGE_RESOLUTION|>--- conflicted
+++ resolved
@@ -296,11 +296,7 @@
                             nn.LeakyReLU(),
                             nn.Conv2d(hidden_dims[-1], out_channels= 3,
                                       kernel_size= 3, padding= 1),
-<<<<<<< HEAD
                             nn.Sigmoid())  ## our images are [0,1]
-=======
-                            nn.Tanh())  ## (3 x 128 x 128) 
->>>>>>> 42706249
 
     def encode(self, input: Tensor) -> List[Tensor]:
         """
